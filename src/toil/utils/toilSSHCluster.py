# Copyright (C) 2015 UCSC Computational Genomics Lab
#
# Licensed under the Apache License, Version 2.0 (the "License");
# you may not use this file except in compliance with the License.
# You may obtain a copy of the License at
#
#     http://www.apache.org/licenses/LICENSE-2.0
#
# Unless required by applicable law or agreed to in writing, software
# distributed under the License is distributed on an "AS IS" BASIS,
# WITHOUT WARRANTIES OR CONDITIONS OF ANY KIND, either express or implied.
# See the License for the specific language governing permissions and
# limitations under the License.
"""
SSHs into the toil appliance container running on the leader of the cluster
"""
import argparse
import logging
from toil.lib.bioio import parseBasicOptions, setLoggingFromOptions, getBasicOptionParser
from toil.utils import addBasicProvisionerOptions

logger = logging.getLogger( __name__ )


def main():
    parser = getBasicOptionParser()
<<<<<<< HEAD
    parser.add_argument("--version", action='version', version=version)
    parser.add_argument('-p', "--provisioner", dest='provisioner', choices=['aws'], required=True,
                        help="The provisioner for cluster auto-scaling. Only aws is currently"
                             "supported")
    parser.add_argument("clusterName", help="The name that the cluster will be identifiable by")
    parser.add_argument('args', nargs=argparse.REMAINDER)
=======
    parser = addBasicProvisionerOptions(parser)
>>>>>>> f636e5d0
    config = parseBasicOptions(parser)
    setLoggingFromOptions(config)
    if config.provisioner == 'aws':
        logger.info('Using aws provisioner.')
        try:
            from toil.provisioners.aws.awsProvisioner import AWSProvisioner
        except ImportError:
            raise RuntimeError('The aws extra must be installed to use this provisioner')
        provisioner = AWSProvisioner
    else:
        assert False

    provisioner.sshLeader(clusterName=config.clusterName, args=config.args)<|MERGE_RESOLUTION|>--- conflicted
+++ resolved
@@ -24,16 +24,8 @@
 
 def main():
     parser = getBasicOptionParser()
-<<<<<<< HEAD
-    parser.add_argument("--version", action='version', version=version)
-    parser.add_argument('-p', "--provisioner", dest='provisioner', choices=['aws'], required=True,
-                        help="The provisioner for cluster auto-scaling. Only aws is currently"
-                             "supported")
-    parser.add_argument("clusterName", help="The name that the cluster will be identifiable by")
+    parser = addBasicProvisionerOptions(parser)
     parser.add_argument('args', nargs=argparse.REMAINDER)
-=======
-    parser = addBasicProvisionerOptions(parser)
->>>>>>> f636e5d0
     config = parseBasicOptions(parser)
     setLoggingFromOptions(config)
     if config.provisioner == 'aws':
