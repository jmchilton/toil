# Copyright (C) 2015 UCSC Computational Genomics Lab
#
# Licensed under the Apache License, Version 2.0 (the "License");
# you may not use this file except in compliance with the License.
# You may obtain a copy of the License at
#
#     http://www.apache.org/licenses/LICENSE-2.0
#
# Unless required by applicable law or agreed to in writing, software
# distributed under the License is distributed on an "AS IS" BASIS,
# WITHOUT WARRANTIES OR CONDITIONS OF ANY KIND, either express or implied.
# See the License for the specific language governing permissions and
# limitations under the License.
"""
Launches a toil leader instance with the specified provisioner
"""
import logging
from toil.lib.bioio import parseBasicOptions, setLoggingFromOptions, getBasicOptionParser
from toil.utils import addBasicProvisionerOptions

logger = logging.getLogger( __name__ )


def createTagsDict(tagList):
    tagsDict = dict()
    for tag in tagList:
        key, value = tag.split('=')
        tagsDict[key] = value
    return tagsDict


def main():
    parser = getBasicOptionParser()
    parser = addBasicProvisionerOptions(parser)
    parser.add_argument("--nodeType", dest='nodeType', required=True,
                        help="Node type for {non-|}preemptable nodes. The syntax depends on the "
                             "provisioner used. For the aws provisioner this is the name of an "
                             "EC2 instance type followed by a colon and the price in dollar to "
                             "bid for a spot instance, for example 'c3.8xlarge:0.42'.")
    parser.add_argument("--keyPairName", dest='keyPairName', required=True,
                        help="The name of the AWS key pair to include on the instance")
    parser.add_argument("-t", "--tag", metavar='NAME=VALUE', dest='tags', default=[], action='append',
<<<<<<< HEAD
                        help="Tags are added to the AWS cluster for this node and all of its "
                             "children. Tags are of the form:\n"
                             " --t key1=value1 --tag key2=value2\n"
=======
                        help="Tags are added to the AWS cluster for this node and all of its"
                             "children. Tags are of the form: "
                             " -t key1=value1 --tag key2=value2 "
>>>>>>> 780cb797
                             "Multiple tags are allowed and each tag needs its own flag. By "
                             "default the cluster is tagged with "
                             " {\n"
                             "      \"Name\": clusterName,\n"
                             "      \"Owner\": IAM username\n"
                             " }. ")
    parser.add_argument("--vpcSubnet",
                        help="VPC subnet ID to launch cluster in. Uses default subnet if not specified."
                        "This subnet needs to have auto assign IPs turned on.")
    parser.add_argument("-w", "--workers", dest='workers', default=0, type=int,
                        help="Specify a number of workers to launch alongside the leader when the "
                             "cluster is created. This can be useful if running toil without "
                             "auto-scaling but with need of more hardware support")
    config = parseBasicOptions(parser)
    setLoggingFromOptions(config)
    tagsDict = None if config.tags is None else createTagsDict(config.tags)

    spotBid = None
    if config.provisioner == 'aws':
        logger.info('Using aws provisioner.')
        try:
            from toil.provisioners.aws.awsProvisioner import AWSProvisioner
        except ImportError:
            raise RuntimeError('The aws extra must be installed to use this provisioner')
        provisioner = AWSProvisioner()
        parsedBid = config.nodeType.split(':', 1)
        if len(config.nodeType) != len(parsedBid[0]):
            # there is a bid
            spotBid = float(parsedBid[1])
            config.nodeType = parsedBid[0]
    else:
        assert False

    provisioner.launchCluster(instanceType=config.nodeType,
                              keyName=config.keyPairName,
                              clusterName=config.clusterName,
                              workers=config.workers,
                              spotBid=spotBid,
                              userTags=tagsDict,
                              zone=config.zone,
                              vpcSubnet=config.vpcSubnet)<|MERGE_RESOLUTION|>--- conflicted
+++ resolved
@@ -40,15 +40,9 @@
     parser.add_argument("--keyPairName", dest='keyPairName', required=True,
                         help="The name of the AWS key pair to include on the instance")
     parser.add_argument("-t", "--tag", metavar='NAME=VALUE', dest='tags', default=[], action='append',
-<<<<<<< HEAD
                         help="Tags are added to the AWS cluster for this node and all of its "
                              "children. Tags are of the form:\n"
                              " --t key1=value1 --tag key2=value2\n"
-=======
-                        help="Tags are added to the AWS cluster for this node and all of its"
-                             "children. Tags are of the form: "
-                             " -t key1=value1 --tag key2=value2 "
->>>>>>> 780cb797
                              "Multiple tags are allowed and each tag needs its own flag. By "
                              "default the cluster is tagged with "
                              " {\n"
